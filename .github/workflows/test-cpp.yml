--- conflicted
+++ resolved
@@ -19,12 +19,8 @@
     runs-on: ${{ matrix.runs-on }}
     steps:
       - uses: actions/checkout@v3
-<<<<<<< HEAD
-      - uses: actions/setup-python@v4
-=======
 
       - uses: actions/setup-python@v5
->>>>>>> 94495d2c
         with:
           python-version: 3.12
 
