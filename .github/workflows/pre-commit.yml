# https://pre-commit.com
# This GitHub Action assumes that the repo contains a valid .pre-commit-config.yaml file.
name: Run Pre-commit
on:
  pull_request:
  push:
    branches: [master]

permissions:
  contents: read # to fetch code (actions/checkout)

jobs:
  pre-commit:
    runs-on: ubuntu-latest
    steps:
      - uses: actions/checkout@v3
<<<<<<< HEAD
      - uses: actions/setup-python@v4
=======
      - uses: actions/setup-python@v5
        with:
          python-version: '3.9'
>>>>>>> 94495d2c
      - run: python -m pip install pre-commit
      - run: python -m pre_commit --version
      - run: python -m pre_commit run --all-files<|MERGE_RESOLUTION|>--- conflicted
+++ resolved
@@ -14,13 +14,9 @@
     runs-on: ubuntu-latest
     steps:
       - uses: actions/checkout@v3
-<<<<<<< HEAD
-      - uses: actions/setup-python@v4
-=======
       - uses: actions/setup-python@v5
         with:
-          python-version: '3.9'
->>>>>>> 94495d2c
+          python-version: '3.12'
       - run: python -m pip install pre-commit
       - run: python -m pre_commit --version
       - run: python -m pre_commit run --all-files